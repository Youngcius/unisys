# Two-Qubit Gate Decomposition & Reck Decomposition

<<<<<<< HEAD
>Date: 2011-11-27

## Dependencies
=======
## Necessary dependencies
>>>>>>> f9b5786f
- numpy, scipy: for linear algebra calculation
- matplotlib, qiskit: for circuit object visualization

## Main functions

- `decompose_gate`: any two-qubit gate decomposition (a high-level interface)

- `cnot_decomp`: decompose an arbitrary two-qubit gate into several single-qubit gates and at most three CNOT gates (based on KAK decomposition)

  Step 1: decompose an arbitrary two-qubit gate into $ \left( A_0 \otimes A_1 \right) e^{-iH}\left( B_0 \otimes B_1 \right)$

  ```txt
  ---B0------------------A0---
          | exp(-iH) |
  ---B1------------------A1---
  ```

  Step 2: calculate parameterized gates $e^{-iH}$ with three CNOT gates

  ```txt
  ---B0---@---U0---@---V0---@---W--------A0---
          |        |        |
  ---B1---X---U1---X---V1---X---W^dag----A1---
  ```

- `abc_decomp`: for controlled-U gate decomposition

- `tensor_product_decomp`: when a two-qubit gate is in form of tensor product of two single-qubit gates

- `reck_decomp`: decompose an arbitrary U(N) operator into $\frac{N(N-1)}{2}$ U(2) operators *(currently only supports real unitary matrix)*

## Other Utility functions

- `params_zyz`: ZYZ decomposition of 2*2 unitary operator (standard U3 operator)
  $$
  U = e^{i\alpha} R_z(\phi) R_y(\theta) R_z(\lambda)
  $$
  
- `params_u3`: Obtain the global phase "p" appended to the standard U3 operator
  
  $$
  U = e^{i p} U3(\theta, \phi, \lambda)
  $$
  
  where the U3 operator is in form of
  
  $$
  \begin{align}
  U3(\theta, \phi, \lambda) = e^{i\frac{\phi+\lambda}{2}}R_z(\phi)R_y(\theta)R_z(\lambda)
  = 
      \begin{pmatrix}
          \cos(\frac{\theta}{2})          & -e^{i\lambda}\sin(\frac{\theta}{2}) \\
          e^{i\phi}\sin(\frac{\theta}{2}) & e^{i(\phi+\lambda)}\cos(\frac{\theta}{2})
          \end{pmatrix}
  \end{align}
  $$
  
- `params_abc`: ABC decomposition of 2*2 unitary operator, based on ZYZ decomposition 

  $$
  \begin{align}
  U &= e^{i\alpha} R_z(\phi) R_y(\theta) R_z(\lambda)\\
  &= e^{i\alpha}[R_z(\phi)R_y(\frac{\theta}{2})]X[R_y(-\frac{\theta}{2})R_z(-\frac{\phi+\lambda}{2})]X[R_z(\frac{\lambda-\phi}{2})]\\
  &=e^{i\alpha}AXBXC
  \end{align}
  $$
  

## How to use

See the `examples.ipynb` file.

## Reference

[1] Vidal, G. and C. M. Dawson (2004). "Universal quantum circuit for two-qubit transformations with three controlled-NOT gates." Physical Review A 69(1).

[2] Tucci, R. (2005). "An Introduction to Cartan's KAK Decomposition for QC Programmers."

[3] Kraus, B. and J. I. Cirac (2001). "Optimal creation of entanglement using a two-qubit gate." Physical Review A 63(6).

[4] Liu, F.-j. (2012). New Kronecker product decompositions and its applications.

[5] Vatan, F. and C. Williams (2004). "Optimal quantum circuits for general two-qubit gates." Physical Review A 69(3).

[6] Berman, A. and R. J. Plemmons (1994). Nonnegative matrices in the mathematical sciences, SIAM.

[7] Reck, M., et al. (1994). "Experimental realization of any discrete unitary operator." Physical Review Letters **73**(1): 58-61.<|MERGE_RESOLUTION|>--- conflicted
+++ resolved
@@ -1,12 +1,8 @@
 # Two-Qubit Gate Decomposition & Reck Decomposition
 
-<<<<<<< HEAD
 >Date: 2011-11-27
 
 ## Dependencies
-=======
-## Necessary dependencies
->>>>>>> f9b5786f
 - numpy, scipy: for linear algebra calculation
 - matplotlib, qiskit: for circuit object visualization
 
